--- conflicted
+++ resolved
@@ -263,17 +263,12 @@
             The label used for masking.
         padding_value (`int`, defaults to 0):
             The value used for padding.
-<<<<<<< HEAD
-        truncation_mode (`str`, defaults to "keep_end"):
-            The truncation mode to use when truncating the prompt + chosen/rejected responses.
         is_encoder_decoder (`Optional[bool]`, `optional`, defaults to `None`):
             Whether or not you model has an encoder_decoder architecture.
         max_target_length (`Optional[int]`, `optional`, defaults to `None`):
             The maximum length of the target to be processed. Only useful for encoder-decoder architectures.
-=======
         truncation_mode: (`str`, defaults to "keep_end"):
             The truncation mode to use when truncating the prompt.
->>>>>>> 34e6948d
     """
     tokenizer: PreTrainedTokenizerBase
     model: Optional[PreTrainedModel] = None
